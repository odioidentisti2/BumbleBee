import time
import torch
import torch.nn as nn
from torch_geometric.loader import DataLoader
from torch_geometric.utils import to_dense_batch
from architectures import ESA, mlp
from molecular_data import GraphDataset, ATOM_DIM, BOND_DIM
from adj_mask_utils import edge_adjacency, edge_mask
from explainer import *


class MAGClassifier(nn.Module):
    
    def __init__(self, node_dim, edge_dim, hidden_dim=128, mlp_hidden_dim=128, num_heads=8, output_dim=1):
        super(MAGClassifier, self).__init__()
        self.hidden_dim = hidden_dim
        # Edge feature encoder (node-edge MLP)
        self.input_mlp = mlp(2 * node_dim + edge_dim, mlp_hidden_dim, hidden_dim)
        # ESA block
        self.esa = ESA(hidden_dim, num_heads, 'MMSP')
        # Classifier
        self.output_mlp = mlp(hidden_dim, mlp_hidden_dim, output_dim)

    def single_forward(self, edge_features, edge_index, node_batch, return_attention=False):
        self.esa.expose_attention(return_attention)
        batched_h = self.input_mlp(edge_features)  # [batch_edges, hidden_dim]
        edge_batch = self._edge_batch(edge_index, node_batch)  # [batch_edges]
        batch_size = node_batch.max().item() + 1
        out = torch.zeros((batch_size, self.hidden_dim), device=edge_features.device)
        src, dst = edge_index
        attn_weights = []
        for i in range(batch_size):
            graph_mask = (edge_batch == i)
            h = batched_h[graph_mask]  # [graph_edges, hidden_dim]
            adj_mask = edge_adjacency(src[graph_mask], dst[graph_mask])  # [graph_edges, graph_edges]
            h = h.unsqueeze(0)  # Add batch dimension
            adj_mask = adj_mask.unsqueeze(0)  # Add batch dimension
            out[i] = self.esa(h, adj_mask)  # [hidden_dim]
            # out[i] = out[i].squeeze(0)  # Remove batch dimension ???
            if return_attention:
                attn = self.esa.get_attention().squeeze(0)  # Remove batch dimension
                attn_weights.append(attn.detach().cpu())
                # if i == batch_size -1:
                #     return attn_weights
        if return_attention:
            return attn_weights
        logits = self.output_mlp(out)    # [batch_size, output_dim]
        return torch.flatten(logits)     # [batch_size]

    def batch_forward(self, edge_features, edge_index, node_batch):
        batched_h = self.input_mlp(edge_features)  # [batch_edges, hidden_dim]
        edge_batch = self._edge_batch(edge_index, node_batch)  # [batch_edges]
        # max_edges = max([g.num_edges for g in batch.to_data_list()])
        batch_size = node_batch.max().item() + 1
        max_edges = torch.bincount(edge_batch).max().item()
        dense_batch_h, pad_mask = to_dense_batch(batched_h, edge_batch, fill_value=0, max_num_nodes=max_edges)
<<<<<<< HEAD
        
        adj_mask = edge_mask(edge_index, batch.batch, batch.num_graphs, max_edges)

=======
        adj_mask = edge_mask(edge_index, node_batch, batch_size, max_edges)
>>>>>>> b3989031
        out = self.esa(dense_batch_h, adj_mask, pad_mask)  # [batch_size, hidden_dim]
        # out = torch.where(pad_mask.unsqueeze(-1), out, torch.zeros_like(out))
        logits = self.output_mlp(out)    # [batch_size, output_dim]
        return torch.flatten(logits)     # [batch_size] 

    def forward(self, batch):
        """
        Args:
            batch: batch from DataLoader (torch_geometric.data.Batch)
                batch.x              # [batch_nodes, node_dim]
                batch.edge_index     # [2, batch_edges]
                batch.edge_attr      # [batch_edges, edge_dim]
                batch.batch          # [batch_nodes]
        """
        edge_feat = MAGClassifier.get_features(batch)

        if BATCH_DEBUG or edge_feat.device.type == 'cuda':  # GPU: batch Attention
            return self.batch_forward(edge_feat, batch.edge_index, batch.batch)
        else:  # per-graph Attention (faster on CPU)
            return self.single_forward(edge_feat, batch.edge_index, batch.batch)
        # if not torch.allclose(batch_logits, single_logits, rtol=1e-4, atol=1e-7):
        #     print("WARNING: Batch and Single logits differ!")
        # return batch_logits
        
    @staticmethod
    def get_features(batch):
        # Concatenate node (src and dst) and edge features
        src, dst = batch.edge_index
        return torch.cat([batch.x[src], batch.x[dst], batch.edge_attr], dim=1)

    @staticmethod
    def _edge_batch(edge_index, node_batch):
        # Given edge_index [2, num_edges] and node_batch [num_nodes], 
        # return edge_batch [num_edges] where each edge takes the batch idx of its src node
        # (assumes all edges within a graph)
        return node_batch[edge_index[0]]

# trainer.fit
def train(model, loader, optimizer, criterion, epoch):
    model.train()  # set training mode
    total_loss = 0
    total = 0
    batch_num = 0
    for batch in loader:
        batch_num += 1
        batch = batch.to(DEVICE)
        targets = batch.y.view(-1).to(DEVICE)
        optimizer.zero_grad()  # zero gradients
        logits = model(batch)  # forward pass
        loss = criterion(logits, targets)  # calculate loss
        # print(f'Logits: {logits}')
        # print(f'loss: {loss.item():.3f} [{total}/{len(loader.dataset)}] (Batch {batch_num})')
        loss.backward()  # backward pass
        optimizer.step()  # update weights
        # calculate statistics
        total_loss += loss.item() * batch.num_graphs
        total += batch.num_graphs
        # print(f'total_loss: {total_loss:.3f} total: {total}')
    return total_loss / total

def test(model, loader, criterion):
    model.eval()  # set evaluation mode
    total_loss = 0
    correct = 0
    total = 0
    for batch in loader:
        batch = batch.to(DEVICE)
        targets = batch.y.view(-1).to(DEVICE)
        with torch.no_grad():
            logits = model(batch)  # forward pass
            loss = criterion(logits, targets)
            total_loss += loss.item() * batch.num_graphs
            preds = (torch.sigmoid(logits) > 0.5).float()
            correct += (preds == targets).sum().item()
            total += batch.num_graphs
    return total_loss / total, correct / total

def explain(model, single_loader):
    model.eval()
    current_intensity = 1
    for batched_molecule in single_loader:
        batched_molecule = batched_molecule.to(DEVICE)
        repeat = True
        while repeat:
            explain_with_attention(model, batched_molecule, intensity=current_intensity)
            explain_with_gradients(model, batched_molecule, steps=100, intensity=current_intensity)
            explain_with_mlp_integrated_gradients(model, batched_molecule, intensity=current_intensity)
            user_input = input("Press Enter to continue, '-' to halve intensity, '+' to double intensity: ")
            plus_count = user_input.count('+')
            minus_count = user_input.count('-')
            if plus_count + minus_count > 0:
                current_intensity = current_intensity * (2 ** plus_count) / (2 ** minus_count)
            else:
                repeat = False  # Move to next molecule


def save(model):
    model_path = f"model_{time.strftime('%Y%m%d_%H%M')}_{glob['BATCH_SIZE']}_{glob['LR']}_{glob['NUM_EPOCHS']}.pt"
    torch.save(model.state_dict(), model_path)
    print(f"Model saved to: {model_path}")

def load(model_path):
    model = MAGClassifier(ATOM_DIM, BOND_DIM).to(DEVICE)
    model.load_state_dict(torch.load(model_path, weights_only=True))
    model.eval()
    return model

def main():
    criterion = nn.BCEWithLogitsLoss()

    ## Train
    print(f"\nTraining on: {DATASET_PATH}")
    trainingset = GraphDataset(DATASET_PATH, split='Training')
    loader = DataLoader(trainingset, batch_size=glob['BATCH_SIZE'], shuffle=True, drop_last=True)
    model = MAGClassifier(ATOM_DIM, BOND_DIM).to(DEVICE)
    optimizer = torch.optim.AdamW(model.parameters(), lr=glob['LR'])
    start_time = time.time()
    for epoch in range(1, glob['NUM_EPOCHS'] + 1):
        loss = train(model, loader, optimizer, criterion, epoch)
        print(f"Epoch {epoch}: Loss {loss:.3f} Time {time.time() - start_time:.0f}s")
    # save(model)
    # loader = DataLoader(trainingset, batch_size=glob['BATCH_SIZE'])
    # loss, acc  = test(model, loader, criterion)
    # print(f"Training Loss: {loss:.3f} Acc: {acc:.3f}")

    # # Load saved model
    # model_path = 'model_20250822_210138.pt'
    # print(f"\nLoading model {model_path}")
    # model = load(model_path)

    # Test
    print(f"\nTesting on: {DATASET_PATH}")
    testset = GraphDataset(DATASET_PATH, split='Test')
    test_loader = DataLoader(testset, batch_size=glob['BATCH_SIZE'])
    test_loss, test_acc = test(model, test_loader, criterion)
    print(f"Test Loss: {test_loss:.3f} Test Acc: {test_acc:.3f}")

    # Explain
    single_loader = DataLoader(testset, batch_size=1)
    explain(model, single_loader)

if __name__ == "__main__":
    # Set seeds for reproducibility
    torch.manual_seed(42)
    torch.cuda.manual_seed_all(42)
    # GLOBALS
    BATCH_DEBUG =  True  # Debug: use batch Attention even on CPU
    DEVICE = torch.device('cuda' if torch.cuda.is_available() else 'cpu')
    DATASET_PATH = 'DATASETS/MUTA_SARPY_4204.csv'
<<<<<<< HEAD
    BATCH = True  # Use batch attention if True, else per-graph attention (CPU only)
    print(f'BATCH attention: {BATCH}')
=======
>>>>>>> b3989031
    glob = {
        "BATCH_SIZE": 32,  # I should try reducing waste since drop_last=True
        "LR": 1e-4,
        "NUM_EPOCHS": 20,
    }
    # Print time and model stamps
    print()
    print(time.strftime("%Y-%m-%d %H:%M:%S"))
    print(f"DEVICE: {DEVICE}")
    import pprint
    pprint.pprint(glob)
    main() 

    ## ESA repo
    # weight_decay = 1e-10 nel README, 1e-3 come default (AdamW)
    # HIDDEN_DIM = 256  # = MLP_hidden = graph_dim
    # BATCH_SIZE = 128
    # NUM_HEADS = 16
    # LAYER_TYPES = ['MSMSMP']
    # DROPOUT = 0<|MERGE_RESOLUTION|>--- conflicted
+++ resolved
@@ -54,13 +54,7 @@
         batch_size = node_batch.max().item() + 1
         max_edges = torch.bincount(edge_batch).max().item()
         dense_batch_h, pad_mask = to_dense_batch(batched_h, edge_batch, fill_value=0, max_num_nodes=max_edges)
-<<<<<<< HEAD
-        
-        adj_mask = edge_mask(edge_index, batch.batch, batch.num_graphs, max_edges)
-
-=======
         adj_mask = edge_mask(edge_index, node_batch, batch_size, max_edges)
->>>>>>> b3989031
         out = self.esa(dense_batch_h, adj_mask, pad_mask)  # [batch_size, hidden_dim]
         # out = torch.where(pad_mask.unsqueeze(-1), out, torch.zeros_like(out))
         logits = self.output_mlp(out)    # [batch_size, output_dim]
@@ -210,11 +204,6 @@
     BATCH_DEBUG =  True  # Debug: use batch Attention even on CPU
     DEVICE = torch.device('cuda' if torch.cuda.is_available() else 'cpu')
     DATASET_PATH = 'DATASETS/MUTA_SARPY_4204.csv'
-<<<<<<< HEAD
-    BATCH = True  # Use batch attention if True, else per-graph attention (CPU only)
-    print(f'BATCH attention: {BATCH}')
-=======
->>>>>>> b3989031
     glob = {
         "BATCH_SIZE": 32,  # I should try reducing waste since drop_last=True
         "LR": 1e-4,
